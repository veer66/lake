#|
  This file is a part of lake project.
  Copyright (c) 2015 Rudolph Miller (chopsticks.tk.ppfm@gmail.com)
|#

(in-package :cl-user)
(defpackage lake-asd
  (:use :cl :asdf))
(in-package :lake-asd)

(defsystem lake
  :version "0.1.1"
  :author "Rudolph Miller and Masayuki Takagi"
  :license "MIT"
<<<<<<< HEAD
  :homepage "https://github.com/takagi/lake"
  :class :package-inferred-system
  :pathname "src"
  :depends-on ("cl-syntax-interpol"
               "lake/core")
=======
  :homepage "https://github.com/svetlyak40wt/lake"
  :depends-on (:alexandria
               :lparallel
               :split-sequence
               :cl-syntax-interpol)
  :components ((:module "src"
                :components
                ((:file "lake"))))
>>>>>>> 71078bfe
  :description "Lake is a GNU make like build utility in Common Lisp."
  :long-description
  #.(with-open-file (stream (merge-pathnames
                             #p"README.md"
                             (or *load-pathname* *compile-file-pathname*))
                            :if-does-not-exist nil
                            :direction :input)
      (when stream
        (let ((seq (make-array (file-length stream)
                               :element-type 'character
                               :fill-pointer t)))
          (setf (fill-pointer seq) (read-sequence seq stream))
          seq)))
  :in-order-to ((test-op (load-op lake-test))))<|MERGE_RESOLUTION|>--- conflicted
+++ resolved
@@ -12,22 +12,12 @@
   :version "0.1.1"
   :author "Rudolph Miller and Masayuki Takagi"
   :license "MIT"
-<<<<<<< HEAD
   :homepage "https://github.com/takagi/lake"
+  :homepage "https://github.com/svetlyak40wt/lake"
   :class :package-inferred-system
   :pathname "src"
   :depends-on ("cl-syntax-interpol"
                "lake/core")
-=======
-  :homepage "https://github.com/svetlyak40wt/lake"
-  :depends-on (:alexandria
-               :lparallel
-               :split-sequence
-               :cl-syntax-interpol)
-  :components ((:module "src"
-                :components
-                ((:file "lake"))))
->>>>>>> 71078bfe
   :description "Lake is a GNU make like build utility in Common Lisp."
   :long-description
   #.(with-open-file (stream (merge-pathnames
